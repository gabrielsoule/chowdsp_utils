#include "chowdsp_StateVariableFilter.h"

namespace chowdsp
{
template <typename SampleType, StateVariableFilterType type, size_t maxChannelCount, bool unityGain>
StateVariableFilter<SampleType, type, maxChannelCount, unityGain>::StateVariableFilter()
{
    setCutoffFrequency (static_cast<NumericType> (1000.0));
    setQValue (static_cast<NumericType> (1.0 / juce::MathConstants<double>::sqrt2));
    setGain (static_cast<NumericType> (1.0));
    if constexpr (type == FilterType::MultiMode)
    {
        setMode(0);
    }
}

template <typename SampleType, StateVariableFilterType type, size_t maxChannelCount, bool unityGain>
template <bool shouldUpdate>
void StateVariableFilter<SampleType, type, maxChannelCount, unityGain>::setCutoffFrequency (SampleType newCutoffFrequencyHz)
{
    jassert (SIMDUtils::all (newCutoffFrequencyHz >= static_cast<NumericType> (0)));
    jassert (SIMDUtils::all (newCutoffFrequencyHz < static_cast<NumericType> (sampleRate * 0.5)));

    cutoffFrequency = newCutoffFrequencyHz;
    const auto w = juce::MathConstants<NumericType>::pi * cutoffFrequency / (NumericType) sampleRate;

    CHOWDSP_USING_XSIMD_STD (tan);
    g0 = tan (w);

    if constexpr (shouldUpdate)
        update();
}

template <typename SampleType, StateVariableFilterType type, size_t maxChannelCount, bool unityGain>
template <bool shouldUpdate>
void StateVariableFilter<SampleType, type, maxChannelCount, unityGain>::setQValue (SampleType newResonance)
{
    jassert (SIMDUtils::all (newResonance > static_cast<NumericType> (0)));

    resonance = newResonance;
    k0 = (NumericType) 1.0 / resonance;
    k0A = k0 * A;

    if constexpr (shouldUpdate)
        update();
}

template <typename SampleType, StateVariableFilterType type, size_t maxChannelCount, bool unityGain>
template <bool shouldUpdate>
void StateVariableFilter<SampleType, type, maxChannelCount, unityGain>::setGain (SampleType newGainLinear)
{
    jassert (SIMDUtils::all (newGainLinear > static_cast<NumericType> (0)));

    gain = newGainLinear;

    CHOWDSP_USING_XSIMD_STD (sqrt);
    A = sqrt (gain);
    sqrtA = sqrt (A);
    Asq = A * A;
    k0A = k0 * A;

    if constexpr (shouldUpdate)
        update();
}

template <typename SampleType, StateVariableFilterType type, size_t maxChannelCount, bool unityGain>
template <bool shouldUpdate>
void StateVariableFilter<SampleType, type, maxChannelCount, unityGain>::setGainDecibels (SampleType newGainDecibels)
{
    setGain<shouldUpdate> (SIMDUtils::decibelsToGain (newGainDecibels));
}

template <typename SampleType, StateVariableFilterType type, size_t maxChannelCount, bool unityGain>
template <StateVariableFilterType M>
std::enable_if_t<M == StateVariableFilterType::MultiMode, void>
    StateVariableFilter<SampleType, type, maxChannelCount, unityGain>::setMode (NumericType mode)
{
    this->mode = mode;
    lowpassMult = (NumericType) 1 - (NumericType) 2 * juce::jmin ((NumericType) 0.5, mode);
    bandpassMult = (NumericType) 1 - std::abs ((NumericType) 2 * (mode - (NumericType) 0.5));
    highpassMult = (NumericType) 2 * juce::jmax ((NumericType) 0.5, mode) - (NumericType) 1;

<<<<<<< HEAD
    // use sin3db power law for mixing
    // lowpassMult = std::sin (juce::MathConstants<NumericType>::halfPi * lowpassMult);
    // bandpassMult = std::sin (juce::MathConstants<NumericType>::halfPi * bandpassMult);
    // highpassMult = std::sin (juce::MathConstants<NumericType>::halfPi * highpassMult);

    // the BPF is a little bit quieter by design, so let's compensate here for a smooth transition
    // bandpassMult *= juce::MathConstants<NumericType>::sqrt2;
}

template <typename SampleType, StateVariableFilterType type, size_t maxChannelCount>
SampleType StateVariableFilter<SampleType, type, maxChannelCount>::getPhaseForFrequency (SampleType frequency) const noexcept
{
    auto z = std::exp(juce::dsp::Complex<double>(0.0, -2.0 * juce::MathConstants<double>::pi) * frequency / sampleRate);
    jassertfalse;
    return static_cast<SampleType> (-1);
}

template <typename SampleType, StateVariableFilterType type, size_t maxChannelCount>
SampleType StateVariableFilter<SampleType, type, maxChannelCount>::getMultiModeMaxGain () const noexcept
{
    if(resonance < ONE_OVER_SQRT2)
    {
        return 1;
    }

    if(lowpassMult == static_cast<NumericType>(1))
    {
        CHOWDSP_USING_XSIMD_STD (sqrt);
        auto k2 = k0 * k0;
        return 2.0 / (k2 * sqrt(4.0 / k2 - 1.0));
    }
    else if (lowpassMult > static_cast<NumericType>(0))
    {
        auto Q2 = resonance * resonance;
        auto Q4 = Q2 * Q2;
        auto lp2 = lowpassMult * lowpassMult;
        auto bp2 = bandpassMult * bandpassMult;
        auto lp4 = lp2 * lp2;
        auto bp4 = bp2 * bp2;
        CHOWDSP_USING_XSIMD_STD (sqrt);
        return bp2 * sqrt(-1 / (2 * Q4 * lp2 + (2 * Q2 - 1) * bp2 - 2 * sqrt(Q4 * lp4 + (2 * Q2 - 1) * lp2 * bp2 + bp4) * Q2));

    } else if(bandpassMult == static_cast<NumericType>(1))
    {
        return resonance;
    } else if (bandpassMult > static_cast<NumericType>(0))
    {
        jassertfalse;
    } else if(highpassMult == static_cast<NumericType>(1))
    {
        jassertfalse;
    } else if (highpassMult < static_cast<NumericType>(1))
    {
        jassertfalse;
    } else if (highpassMult == static_cast<NumericType>(1))
    {
        jassertfalse;
    } else
    {
        jassertfalse;
    }
=======
    if constexpr(!unityGain)
    {
        // use sin3db power law for mixing
        lowpassMult = std::sin (juce::MathConstants<NumericType>::halfPi * lowpassMult);
        bandpassMult = std::sin (juce::MathConstants<NumericType>::halfPi * bandpassMult);
        highpassMult = std::sin (juce::MathConstants<NumericType>::halfPi * highpassMult);

        // the BPF is a little bit quieter by design, so let's compensate here for a smooth transition
        bandpassMult *= juce::MathConstants<NumericType>::sqrt2;
    }

}

template <typename SampleType, StateVariableFilterType type, size_t maxChannelCount, bool unityGain>
template <StateVariableFilterType M>
std::enable_if_t<M == StateVariableFilterType::MultiMode, void>
    StateVariableFilter<SampleType, type, maxChannelCount, unityGain>::updateParameters (SampleType newFrequency, SampleType newResonance, NumericType newMode)
{
    bool flag = false;
    if (newFrequency != cutoffFrequency)
    {
        setCutoffFrequency<false> (newFrequency);
        flag = true;
    }
    if (newResonance != resonance)
    {
        setQValue<false> (newResonance);
        flag = true;
    }
    if (newMode != mode)
    {
        setMode (newMode);
        flag = true;
    }
    if(flag)
    {
        if constexpr(unityGain)
        {
            oneOverPeakGain = 1.0 / getPeakGain();
        }
        update();
    }

>>>>>>> 5cf3b20a
}

template <typename SampleType, StateVariableFilterType type, size_t maxChannelCount, bool unityGain>
void StateVariableFilter<SampleType, type, maxChannelCount, unityGain>::prepare (const juce::dsp::ProcessSpec& spec)
{
    jassert (spec.sampleRate > 0);
    jassert (spec.numChannels > 0);

    sampleRate = spec.sampleRate;

    if constexpr (maxChannelCount == dynamicChannelCount)
    {
        ic1eq.resize (spec.numChannels);
        ic2eq.resize (spec.numChannels);
    }
    else
    {
        jassert (spec.numChannels <= maxChannelCount);
    }

    reset();

    setCutoffFrequency (cutoffFrequency);
}

template <typename SampleType, StateVariableFilterType type, size_t maxChannelCount, bool unityGain>
void StateVariableFilter<SampleType, type, maxChannelCount, unityGain>::reset()
{
    for (auto v : { &ic1eq, &ic2eq })
        std::fill (v->begin(), v->end(), static_cast<SampleType> (0));
}

template <typename SampleType, StateVariableFilterType type, size_t maxChannelCount, bool unityGain>
void StateVariableFilter<SampleType, type, maxChannelCount, unityGain>::snapToZero() noexcept // NOSONAR (cannot be const)
{
#if JUCE_SNAP_TO_ZERO
    for (auto v : { &ic1eq, &ic2eq })
        for (auto& element : *v)
            juce::dsp::util::snapToZero (element);
#endif
}

template <typename SampleType, StateVariableFilterType type, size_t maxChannelCount, bool unityGain>
void StateVariableFilter<SampleType, type, maxChannelCount, unityGain>::update()
{
    SampleType g, k;
    if constexpr (type == FilterType::Bell)
    {
        g = g0;
        k = k0 / A;
    }
    else if constexpr (type == FilterType::LowShelf)
    {
        g = g0 / sqrtA;
        k = k0;
    }
    else if constexpr (type == FilterType::HighShelf)
    {
        g = g0 * sqrtA;
        k = k0;
    }
    else
    {
        g = g0;
        k = k0;
    }

    const auto gk = g + k;
    a1 = (NumericType) 1.0 / ((NumericType) 1.0 + g * gk);
    a2 = g * a1;
    a3 = g * a2;
    ak = gk * a1;
}
} // namespace chowdsp<|MERGE_RESOLUTION|>--- conflicted
+++ resolved
@@ -80,69 +80,6 @@
     bandpassMult = (NumericType) 1 - std::abs ((NumericType) 2 * (mode - (NumericType) 0.5));
     highpassMult = (NumericType) 2 * juce::jmax ((NumericType) 0.5, mode) - (NumericType) 1;
 
-<<<<<<< HEAD
-    // use sin3db power law for mixing
-    // lowpassMult = std::sin (juce::MathConstants<NumericType>::halfPi * lowpassMult);
-    // bandpassMult = std::sin (juce::MathConstants<NumericType>::halfPi * bandpassMult);
-    // highpassMult = std::sin (juce::MathConstants<NumericType>::halfPi * highpassMult);
-
-    // the BPF is a little bit quieter by design, so let's compensate here for a smooth transition
-    // bandpassMult *= juce::MathConstants<NumericType>::sqrt2;
-}
-
-template <typename SampleType, StateVariableFilterType type, size_t maxChannelCount>
-SampleType StateVariableFilter<SampleType, type, maxChannelCount>::getPhaseForFrequency (SampleType frequency) const noexcept
-{
-    auto z = std::exp(juce::dsp::Complex<double>(0.0, -2.0 * juce::MathConstants<double>::pi) * frequency / sampleRate);
-    jassertfalse;
-    return static_cast<SampleType> (-1);
-}
-
-template <typename SampleType, StateVariableFilterType type, size_t maxChannelCount>
-SampleType StateVariableFilter<SampleType, type, maxChannelCount>::getMultiModeMaxGain () const noexcept
-{
-    if(resonance < ONE_OVER_SQRT2)
-    {
-        return 1;
-    }
-
-    if(lowpassMult == static_cast<NumericType>(1))
-    {
-        CHOWDSP_USING_XSIMD_STD (sqrt);
-        auto k2 = k0 * k0;
-        return 2.0 / (k2 * sqrt(4.0 / k2 - 1.0));
-    }
-    else if (lowpassMult > static_cast<NumericType>(0))
-    {
-        auto Q2 = resonance * resonance;
-        auto Q4 = Q2 * Q2;
-        auto lp2 = lowpassMult * lowpassMult;
-        auto bp2 = bandpassMult * bandpassMult;
-        auto lp4 = lp2 * lp2;
-        auto bp4 = bp2 * bp2;
-        CHOWDSP_USING_XSIMD_STD (sqrt);
-        return bp2 * sqrt(-1 / (2 * Q4 * lp2 + (2 * Q2 - 1) * bp2 - 2 * sqrt(Q4 * lp4 + (2 * Q2 - 1) * lp2 * bp2 + bp4) * Q2));
-
-    } else if(bandpassMult == static_cast<NumericType>(1))
-    {
-        return resonance;
-    } else if (bandpassMult > static_cast<NumericType>(0))
-    {
-        jassertfalse;
-    } else if(highpassMult == static_cast<NumericType>(1))
-    {
-        jassertfalse;
-    } else if (highpassMult < static_cast<NumericType>(1))
-    {
-        jassertfalse;
-    } else if (highpassMult == static_cast<NumericType>(1))
-    {
-        jassertfalse;
-    } else
-    {
-        jassertfalse;
-    }
-=======
     if constexpr(!unityGain)
     {
         // use sin3db power law for mixing
@@ -186,7 +123,6 @@
         update();
     }
 
->>>>>>> 5cf3b20a
 }
 
 template <typename SampleType, StateVariableFilterType type, size_t maxChannelCount, bool unityGain>
